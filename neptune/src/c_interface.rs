--- conflicted
+++ resolved
@@ -24,14 +24,14 @@
 pub type JlTask = libc::c_void;
 pub type JlModule = libc::c_void;
 
-<<<<<<< HEAD
 pub unsafe fn as_jltaggedvalue(v: * const JlValue) -> * const JlTaggedValue {
     mem::transmute::<* const JlValue, * const JlTaggedValue>(v).offset(-1)
 }
 
 pub unsafe fn as_mut_jltaggedvalue(v: * mut JlValue) -> * mut JlTaggedValue {
     mem::transmute::<* mut JlValue, * mut JlTaggedValue>(v).offset(-1)
-=======
+}
+
 pub struct JlDatatypeLayout {
   nfields: u32,
   alignment: u32, // TODO 9 bits
@@ -64,7 +64,6 @@
   pub depth: u32,
   pub hasfreetypevars: u8,
   pub isleaftype: u8,
->>>>>>> a0087c18
 }
 
 // this is actually just the tag
