--- conflicted
+++ resolved
@@ -17,10 +17,8 @@
 use scoped_threadpool::Pool;
 
 // parallelization flags
-const PARALLEL_MARK: bool = false;
-
-extern crate scoped_threadpool;
-use self::scoped_threadpool::Pool;
+const PARALLEL_MARK: bool = true;
+const PARALLEL_SWEEP: bool = true;
 
 const PURGE_FREED_MEMORY: bool = false;
 
@@ -1127,27 +1125,6 @@
             mark_stack_max.store(cmp::max(mark_stack_max.load(Ordering::SeqCst), l), Ordering::SeqCst);
             mark_stack_min.store(cmp::min(mark_stack_min.load(Ordering::SeqCst), l), Ordering::SeqCst);
         }
-<<<<<<< HEAD
-        while ! self.mark_stack.is_empty() && ! Gc2::should_timeout() {
-            // casting to let Rust send this pointer over threads
-            let v = self.mark_stack.pop().unwrap() as usize;
-            let header = unsafe { &*as_jltaggedvalue(v as * mut JlValue) }.read_header();
-            debug_assert_ne!(header, 0);
-            let tx = tx.clone();
-            self.scan_obj3(&(v as * mut JlValue), 0, header);
-            thread_pool.scoped(|scope| {
-              scope.execute(move || {
-                // signal that this job is done
-                tx.send(());
-             });
-            });
-
-            n_jobs += 1;
-        }
-        // synchronize with the worker threads
-        rx.iter().take(n_jobs).fold((), |x, y| {});
-        debug_assert!(self.mark_stack.is_empty());
-=======
         if PARALLEL_MARK {
             // the outer loop is for the cases where the stack becomes empty while we are synchronizing
             while ! self.mark_stack.is_empty() && ! Gc2::should_timeout() {
@@ -1184,7 +1161,6 @@
             }
         }
         assert!(self.mark_stack.is_empty());
->>>>>>> 85e28e44
     }
 
 
@@ -1415,21 +1391,6 @@
 
 impl<'a> Gc2<'a> {
     pub fn new(tls: &'static mut JlTLS) -> Self {
-<<<<<<< HEAD
-
-        // create thread pool for parallelizing marking and sweeping
-        let num_threads = match ::std::env::var("NEPTUNE_THREADS").map_err(GcInitError::Env).and_then(|nthreads| {
-            nthreads.parse::<usize>().map_err(GcInitError::Parse)
-        }) {
-            Ok(0) => panic!("Garbage collector cannot work with 0 worker threads! Set NEPTUNE_THREADS to a positive number."),
-            Ok(n) => n,
-            Err(GcInitError::Env(env::VarError::NotPresent)) => 1, // if no environment variable given, assume 1
-            Err(_) => panic!("Expected environment variable NEPTUNE_THREADS to be defined as a positive number.")
-        };
-        unsafe { np_threads = Some(Pool::new(num_threads as u32)) };
-
-=======
->>>>>>> 85e28e44
        Gc2 {
            heap: ThreadHeap::new(),
            cache: MarkCache::new(),
@@ -2029,10 +1990,12 @@
             // entry in allocmap
             let check_incomplete_chunk = (region.pg_cnt % 32 != 0) as usize;
             for i in 0..(region.pg_cnt as usize / 32 + check_incomplete_chunk) {
-                //Gc2::sweep_pool_chunk(region, i, &remaining_pages, full);
-                Gc2::start_sweep_pool_chunk(region, i, &remaining_pages, full);
-            }
-            // TODO add barrier to wait for all threads to end...
+                if PARALLEL_SWEEP {
+                  Gc2::start_sweep_pool_chunk(region, i, &remaining_pages, full);
+                } else {
+                  Gc2::sweep_pool_chunk(region, i, &remaining_pages, full);
+                }
+            }
         }
     }
 
